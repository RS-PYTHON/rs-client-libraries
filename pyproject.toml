[project]
name = "rs-client-libraries"
version = "0.0.0" # see: https://github.com/mtkennerly/poetry-dynamic-versioning

[tool.poetry]
name = "rs-client-libraries"
version = "0.0.0"
description = ""
authors = ["Your Name <you@example.com>"]
readme = "README.adoc"

packages = [
    { include = "rs_client" },
    { include = "rs_common" },
    { include = "rs_workflows" },
]

# This root project is not used in release production.
# It's only used by the CI/CD to run pytest, pylint, mypy etc... on the whole github project.

# All the dependencies for release are set in the sub-projects
[tool.poetry.dependencies]
python = "^3.11"
prefect = "^2.14.21"
numpy = "^1.26.4"
prefect-dask = "^0.2.6"
opentelemetry-distro = "^0.45b0" # then run 'poetry run opentelemetry-bootstrap -a install'
opentelemetry-exporter-otlp = "^1.24.0"
python-logging-loki = "^0.3.1"
<<<<<<< HEAD
cachetools = "^5.3.3"
=======
pystac = "^1.10.1"
pystac-client = "^0.8.1"
starlette = "^0.37.2"
>>>>>>> a88a6e0e

[tool.poetry.group.dev]
optional = true

# All the dev dependencies are set here so they can be used by the CI.
[tool.poetry.group.dev.dependencies]
pytest = "^7.4.3"
pytest-cov = "^4.1.0"
pytest-mock = "^3.12.0"
pytest-error-for-skips = "^2.0.2"
black = "==24.3.0"
mypy = "^1.6.1"
pre-commit = "^3.5.0"
bandit = "^1.7.5"
safety = "^3.2.0"
pylint = "^3.0.3"
pytest-docker = "^2.0.1"
sphinx = "^7.2.6"
sphinx-rtd-theme = "^2.0.0"
flake8 = "^6.1.0"
flake8-pyproject = "^1.2.3"
responses = "^0.25.0"

[tool.poetry.group.demo.dependencies] # for hybrid mode
jupyterlab = "^4.2.1"
boto3 = "^1.34.91"
papermill = "^2.6.0"

[tool.poetry-dynamic-versioning] # needs: poetry self add "poetry-dynamic-versioning[plugin]"
enable = true
tagged-metadata = true

[build-system]
requires = ["poetry-core>=1.0.0", "poetry-dynamic-versioning>=1.0.0,<2.0.0"]
build-backend = "poetry_dynamic_versioning.backend"

[tool.black]
line-length = 120

[tool.pytest.ini_options]
markers = [
    "unit", # mark a test as unittest
    "integration", # mark a test as integration test
]
asyncio_mode = "auto"

[tool.mypy]
warn_redundant_casts = true
# Force analyze of partially annotate function signatures
check_untyped_defs = true
ignore_missing_imports = true

[tool.flake8]
max-line-length = 120
# per-file-ignores = [
#     '__init__.py:F401',
# ]

[tool.pylint.messages_control]
max-line-length=120
disable = "logging-fstring-interpolation"

[tool.pylint.MASTER]
ignore-paths = '^docs/.*$'

[tool.pylint.MISCELLANEOUS]
notes = ["XXX"] # no errors on TODO and FIXME

[tool.pylint.SIMILARITIES]
# Minimum lines number of a similarity FIXME.
min-similarity-lines=10

[tool.bandit.assert_used]
skips = ['*/test_*.py']<|MERGE_RESOLUTION|>--- conflicted
+++ resolved
@@ -27,13 +27,10 @@
 opentelemetry-distro = "^0.45b0" # then run 'poetry run opentelemetry-bootstrap -a install'
 opentelemetry-exporter-otlp = "^1.24.0"
 python-logging-loki = "^0.3.1"
-<<<<<<< HEAD
 cachetools = "^5.3.3"
-=======
 pystac = "^1.10.1"
 pystac-client = "^0.8.1"
 starlette = "^0.37.2"
->>>>>>> a88a6e0e
 
 [tool.poetry.group.dev]
 optional = true
