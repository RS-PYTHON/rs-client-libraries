--- conflicted
+++ resolved
@@ -28,12 +28,10 @@
 from rs_common.config import DATETIME_FORMAT, ECadipStation, EDownloadStatus
 from rs_common.logging import Logging
 
-<<<<<<< HEAD
+APIKEY_HEADER = "x-api-key"
+
 # Timeout in seconds
 TIMEOUT = 30
-=======
-APIKEY_HEADER = "x-api-key"
->>>>>>> a88a6e0e
 
 
 class RsClient:
@@ -57,11 +55,7 @@
         self,
         rs_server_href: str | None,
         rs_server_api_key: str | None,
-<<<<<<< HEAD
-        owner_id: str = "",
-=======
-        owner_id: str | None,
->>>>>>> a88a6e0e
+        owner_id: str | None = None,
         logger: logging.Logger | None = None,
     ):
         """RsClient class constructor."""
@@ -70,7 +64,6 @@
         self.owner_id: str | None = owner_id
         self.logger: logging.Logger = logger or Logging.default(__name__)
 
-<<<<<<< HEAD
         # Remove trailing / character(s) from the URL
         if self.rs_server_href:
             self.rs_server_href = self.rs_server_href.strip().rstrip("/").strip()
@@ -83,7 +76,9 @@
             raise RuntimeError("API key is mandatory for RS-Server authentication")
 
         # For HTTP request headers
-        self.apikey_headers: dict = {"headers": {"x-api-key": self.rs_server_api_key}} if self.rs_server_api_key else {}
+        self.apikey_headers: dict = (
+            {"headers": {APIKEY_HEADER: self.rs_server_api_key}} if self.rs_server_api_key else {}
+        )
 
         # Determine automatically the owner id
         if not self.owner_id:
@@ -168,9 +163,6 @@
     def apikey_user_login(self) -> str:
         """Return the user login from the keycloak account, associated to the api key."""
         return self.apikey_security()[2]
-=======
-        self.apikey_headers: dict = {"headers": {APIKEY_HEADER: rs_server_api_key}} if rs_server_api_key else {}
->>>>>>> a88a6e0e
 
     #############################
     # Get child class instances #
