--- conflicted
+++ resolved
@@ -101,11 +101,7 @@
         """Endpoint to retrieve list of sessions from any CADIP station.
 
         Args:
-<<<<<<< HEAD
-            timeout (int): Period after HTTP request expires.
-=======
             timeout (int): The timeout duration for the HTTP request.
->>>>>>> 16dceaee
             session_ids (list[str]): Session identifiers
                 (eg: ["S1A_20170501121534062343"] or ["S1A_20170501121534062343, S1A_20240328185208053186"])
             start_date (datetime): Start date of the time interval
