--- conflicted
+++ resolved
@@ -1,8 +1,4 @@
-<<<<<<< HEAD
-"""Docstring here"""
-=======
 """Prefect flow example for rs-server-libararies"""
->>>>>>> 0fb85a3c
 from prefect import flow, task
 
 
