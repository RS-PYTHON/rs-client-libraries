"""Common workflows for general usage"""
import enum

# import pprint
import time
from datetime import datetime
from typing import Any, List, Union

import numpy as np
import requests
from prefect import exceptions, flow, get_run_logger, task
from prefect_dask.task_runners import DaskTaskRunner

from rs_workflows.utils.logging import Logging

CADIP = ["CADIP", "INS", "MPS", "MTI", "NSG", "SGS"]
ADGS = "ADGS"

DOWNLOAD_FILE_TIMEOUT = 180  # in seconds
SET_PREFECT_LOGGING_LEVEL = "DEBUG"
ENDPOINT_TIMEOUT = 10  # in seconds
SEARCH_ENDPOINT_TIMEOUT = 60  # in seconds
CATALOG_REQUEST_TIMEOUT = 20  # in seconds

RSPY_APIKEY = "RSPY_APIKEY"


class EDownloadStatus(str, enum.Enum):
    """
    Download status enumeration.
    """

    NOT_STARTED = "NOT_STARTED"
    IN_PROGRESS = "IN_PROGRESS"
    FAILED = "FAILED"
    DONE = "DONE"


<<<<<<< HEAD
=======
def get_general_logger(logger_name):
    """Get a general logger with the specified name.

    Args:
        logger_name (str): The name of the logger.

    Returns:
        logging.Logger: A logger instance.
    """

    logger = logging.getLogger(logger_name)
    logger.setLevel(logging.DEBUG)
    logger.handlers = []
    logger.propagate = False
    console_handler = logging.StreamHandler(sys.stdout)
    console_handler.setLevel(logging.DEBUG)
    console_handler.setFormatter(logging.Formatter("[%(asctime)-20s] [%(name)-10s] [%(levelname)-6s] %(message)s"))
    logger.addHandler(console_handler)
    return logger


def get_prefect_logger(general_logger_name):
    """Get theprefect logger.
    It returns the prefect logger. If this can't be taken due to the missing
    prefect context (i.e. the flow/task is run as single function, from tests for example),
    the general logger is returned

    Args:
        general_logger_name (str): The name of the general logger in case the prefect logger can't be returned.

    Returns:
        logging.Logger: A prefect logger instance or a general logger instance.
    """
    try:
        logger = get_run_logger()
        logger.setLevel(SET_PREFECT_LOGGING_LEVEL)
    except exceptions.MissingContextError:
        logger = get_general_logger(general_logger_name)
        logger.warning("Could not get the prefect logger due to missing context. Using the general one")
    return logger


>>>>>>> 2ad29858
def create_apikey_headers(apikey):
    """Create the apikey

    This function creates the apikey headers used when calling the endpoints. This may be empty
    Args:
        apikey_headers (dict): A dictionary with the apikey
    """

    return {"headers": {"x-api-key": apikey}} if apikey else {}


def check_status(apikey_headers, endpoint, filename, logger):
    """Check the status of a file download from the specified rs-server endpoint.

    This function sends a GET request to the rs-server endpoint with the filename as a query parameter
    to retrieve the status of the file download. If the response is successful and contains a 'status'
    key in the JSON response, the function returns the corresponding download status enum value. If the
    response is not successful or does not contain the 'status' key, the function returns a FAILED status.

    Args:
        apikey_headers (dict): The apikey used for request (may be empty)
        endpoint (str): The rs-server endpoint URL to query for the file status.
        filename (str): The name of the file for which to check the status.

    Returns:
        EDownloadStatus: The download status enum value based on the response from the endpoint.

    """
    # TODO: check the status for a certain timeout if http returns NOK ?
    try:
        response = requests.get(
            endpoint,
            params={"name": filename},
            timeout=ENDPOINT_TIMEOUT,
            **apikey_headers,
        )

        eval_response = response.json()
        if (
            response.ok
            and "name" in eval_response.keys()
            and filename == eval_response["name"]
            and "status" in eval_response.keys()
        ):
            return EDownloadStatus(eval_response["status"])

    except (requests.exceptions.RequestException, requests.exceptions.Timeout) as e:
        logger.exception(f"Status endpoint exception: {e}")

    return EDownloadStatus.FAILED


@task
def update_stac_catalog(  # pylint: disable=too-many-arguments
    apikey_headers: dict,
    url: str,
    user: str,
    collection_name: str,
    stac_file_info: dict,
    obs: str,
    logger,
):
    """Update the STAC catalog with file information.

    Args:
        apikey_headers (dict): The apikey used for request (may be empty)
        url (str): The URL of the catalog.
        user (str): The user identifier.
        collection_name (str): The name of the collection to be used.
        stac_file_info (dict): Information in stac format about the downloaded file.
        obs (str): The S3 bucket location where the file has been saved.
        logger: The logger object for logging.

    Returns:
        bool: True if the file information is successfully updated in the catalog, False otherwise.
    """
    # add collection name
    stac_file_info["collection"] = collection_name
    # add bucket location where the file has been saved
    stac_file_info["assets"]["file"]["href"] = f"{obs.rstrip('/')}/{stac_file_info['id']}"
    # add a fake geometry polygon (the whole globe)
    stac_file_info["geometry"] = {
        "type": "Polygon",
        "coordinates": [
            [
                [180, -90],
                [180, 90],
                [-180, 90],
                [-180, -90],
                [180, -90],
            ],
        ],
    }
    # pp = pprint.PrettyPrinter(indent=4)
    # pp.pprint(stac_file_info)

    catalog_endpoint = url.rstrip("/") + f"/catalog/collections/{user}:{collection_name}/items/"
    try:
        response = requests.post(
            catalog_endpoint,
            json=stac_file_info,
            timeout=CATALOG_REQUEST_TIMEOUT,
            **apikey_headers,
        )
    except (requests.exceptions.RequestException, requests.exceptions.Timeout) as e:
        logger.exception("Request exception caught: %s", e)
        return False
    try:
        if not response.ok:
            logger.error(f"The catalog update endpoint: {response.json()}")
    except requests.exceptions.JSONDecodeError:
        logger.exception(f"Could not get the json body from response: {response}")
    return response.status_code == 200


class PrefectCommonConfig:  # pylint: disable=too-few-public-methods, too-many-instance-attributes,
    """Common configuration to Prefect tasks and flows.
    Base class for configuration to prefect tasks and flows that ingest files from different stations (cadip, adgs...)

    Attributes:
        user (str): The user associated with the configuration.
        url (str): The URL for the endpoints that handle the station (search, download, status).
        url_catalog (str): The URL for the endpoints that handle the catalog (search, publish).
        station (str): The station identifier.
        mission (str): The mission identifier.
        tmp_download_path (str): The temporary download path.
        s3_path (str): The S3 path for storing downloaded files.
        apikey (str): The api key used when calling the RS Server endpoints
    """

    def __init__(  # pylint: disable=too-many-arguments
        self,
        user,
        url,
        url_catalog,
        station,
        mission,
        tmp_download_path,
        s3_path,
        apikey,
    ):
        self.user: str = user
        self.url: str = url
        self.url_catalog: str = url_catalog
        self.station: str = station
        self.mission: str = mission
        self.tmp_download_path: str = tmp_download_path
        self.s3_path: str = s3_path
        self.apikey: str = apikey


class PrefectTaskConfig(PrefectCommonConfig):  # pylint: disable=too-few-public-methods
    """Configuration for Prefect tasks.

    This class (inherits PrefectCommonConfig) encapsulates the configuration parameters needed for a Prefect task.
    It includes information such as the user, rs-serve endpoint, list of files
    to be downloaded from the station, in STAC format (to be used when insertion to STAC
    endpoint is called), temporary download path (local to where the endpoint is hosted),
    S3 path, and additional parameters like index and maximum retries.

    Attributes:
        task_files_stac (list[dict]): List of files with stac info to be processed by the task.
        max_retries (int): Maximum number of retries for the task.
    """

    def __init__(  # pylint: disable=too-many-arguments
        self,
        user,
        url,
        url_catalog,
        station,
        mission,
        tmp_download_path,
        s3_path,
        apikey,
        task_files_stac,
        max_retries: int = 3,
    ):
        """
        Initialize the PrefectTaskConfig object with provided parameters.
        """

        super().__init__(user, url, url_catalog, station, mission, tmp_download_path, s3_path, apikey)
        self.task_files_stac: list[dict] = task_files_stac
        self.max_retries: int = max_retries


@task
def ingest_files(config: PrefectTaskConfig):
    """Prefect task function to ingest files.

    This prefect task function access the RS-Server endpoints that start the download of files and
    check the status for the actions

    Args:
        config (PrefectTaskConfig): Configuration object containing details about the files to be downloaded.

    Raises:
        None: This function does not raise any exceptions.

    Returns:
        failed_failes: A list of files which could not be downloaded and / or uploaded to the s3.
    """

<<<<<<< HEAD
    try:
        logger = get_run_logger()
        logger.setLevel(SET_PREFECT_LOGGING_LEVEL)
    except exceptions.MissingContextError:
        logger = Logging.default(__name__)
        logger.info("Could not get the prefect logger due to missing context")
=======
    logger = get_prefect_logger("task_dwn")
>>>>>>> 2ad29858

    # dictionary to be used for payload request
    payload = {}
    # some protections for the optional args
    if config.s3_path is not None and len(config.s3_path) > 0:
        payload["obs"] = config.s3_path
    if config.tmp_download_path is not None and len(config.tmp_download_path) > 0:
        payload["local"] = config.tmp_download_path
    # logger.debug("Files to be downloaded:")
    # pp = pprint.PrettyPrinter(indent=4)
    # for f in config.task_files_stac:
    #    pp.pprint(f)
    # sys.stdout.flush()

    # get the endpoint
    endpoint = create_endpoint(config.url, config.station)
    # create the apikey_headers
    apikey_headers = create_apikey_headers(config.apikey)
    # list with failed files
    downloaded_files_indices = []
    failed_failes = config.task_files_stac.copy()
    # Call the download endpoint for each requested file
    for i, file_stac in enumerate(config.task_files_stac):
        # update the filename to be ingested
        payload["name"] = file_stac["id"]
        try:
            # logger.debug(f"Calling  {endpoint} with payload {payload}")
            # start_p = datetime.now()
            response = requests.get(endpoint, params=payload, timeout=ENDPOINT_TIMEOUT, **apikey_headers)
            # logger.debug(f"Download start endpoint returned in {(datetime.now() - start_p)}")
            logger.debug(f"Download start endpoint returned in {response.elapsed.total_seconds()}")
            if not response.ok:
                logger.error(
                    "The download endpoint returned error for file %s...\n",
                    file_stac["id"],
                )
                continue
        except (
            requests.exceptions.RequestException,
            requests.exceptions.Timeout,
            requests.exceptions.ReadTimeout,
        ) as e:
            logger.exception("Request exception caught: %s", e)
            continue

        # monitor the status of the file until it is completely downloaded before initiating the next download request
        status = check_status(apikey_headers, endpoint + "/status", file_stac["id"], logger)
        # just for the demo the timeout is hardcoded, it should be otherwise defined somewhere in the configuration
        timeout = DOWNLOAD_FILE_TIMEOUT  # 3 minutes
        while status in [EDownloadStatus.NOT_STARTED, EDownloadStatus.IN_PROGRESS] and timeout > 0:
            logger.info(
                "The download progress for file %s is %s",
                file_stac["id"],
                status.name,
            )
            time.sleep(1)
            timeout -= 1
            status = check_status(apikey_headers, endpoint + "/status", file_stac["id"], logger)
        if status == EDownloadStatus.DONE:
            logger.info("File %s has been properly downloaded...", file_stac["id"])

            if update_stac_catalog.fn(
                apikey_headers,
                config.url_catalog,
                config.user,
                create_collection_name(config.mission, config.station),
                file_stac,
                config.s3_path,
                logger,
            ):
                logger.info(f"File well published: {file_stac['id']}\n")
                # save the index of the well ingested file
                downloaded_files_indices.append(i)
            else:
                logger.error(f"Could not publish file: {file_stac['id']}")
        else:
            logger.error(
                "Error in downloading the file %s (status %s). Timeout was %s from %s\n",
                file_stac["id"],
                status.name,
                timeout,
                DOWNLOAD_FILE_TIMEOUT,
            )
    # remove all the well ingested files
    # return only those that failed
    for idx in sorted(downloaded_files_indices, reverse=True):
        del failed_failes[idx]

    return failed_failes


@task
def filter_unpublished_files(  # pylint: disable=too-many-arguments
    apikey_headers: dict,
    url_catalog: str,
    user: str,
    collection_name: str,
    files_stac: list,
    logger: Any,
) -> list:
    """Check for unpublished files in the catalog.

    Args:
        apikey_headers (dict): The apikey used for request (may be empty)
        url_catalog (str): The URL of the catalog.
        user (str): The user identifier.
        collection_name (str): The name of the collection to be used.
        files_stac (list): List of files (dcitionary for each) to be checked for publication.
        logger: The logger object for logging.

    Returns:
        list: List of files that are not yet published in the catalog.
    """

    ids = []
    # TODO: Should this list be checked for duplicated items?
    for fs in files_stac:
        ids.append(str(fs["id"]))
    catalog_endpoint = url_catalog.rstrip("/") + "/catalog/search"
    logger.debug(f"catalog_endpoint = {catalog_endpoint}")
    request_params = {"collection": collection_name, "ids": ",".join(ids), "filter": f"owner_id='{user}'"}
    logger.debug(f"The requested list len = {len(ids)}")
    try:
        response = requests.get(
            catalog_endpoint,
            params=request_params,
            timeout=CATALOG_REQUEST_TIMEOUT,
            **apikey_headers,
        )
    except (requests.exceptions.RequestException, requests.exceptions.Timeout) as e:
        logger.exception("Request exception caught: %s", e)
        # try to ingest everything anyway
        return files_stac
    # logger.debug(f"response.link = {response.url}")
    # logger.debug(f"response = {response.status_code}")
    # try to ingest everything anyway
    if response.status_code != 200:
        logger.error(f"Quering the catalog endpoint returned status {response.status_code}")
        return files_stac

    try:
        eval_response = response.json()
        # logger.debug(f"eval_response = {eval_response}")
    except requests.exceptions.JSONDecodeError:
        # content is empty, try to ingest everything anyway
        return files_stac

    # no file in the catalog
    if eval_response["features"] is None:
        return files_stac

    # logger.debug(f"Files found in the catalog ({len(eval_response['features'])}): {eval_response['features']} ")
    for feature in eval_response["features"]:
        for fs in files_stac:
            if feature["id"] == fs["id"]:
                files_stac.remove(fs)
                logger.debug(f"REMOVED {feature['id']}")
                break
    logger.debug(f"In the end: {files_stac}")
    return files_stac


@task
def get_station_files_list(  # pylint: disable=too-many-arguments
    apikey_headers: dict,
    endpoint: str,
    start_date: datetime,
    stop_date: datetime,
    logger,
    limit: Union[int, None] = None,
) -> List:
    """Retrieve a list of files from the specified endpoint within the given time range.

    This function queries the specified endpoint to retrieve a list of files available in the
    station (CADIP, ADGS, LTA ...) within the provided time range, starting from 'start_date' up
    to 'stop_date' (inclusive).

    Args:
        apikey_headers (dict): The apikey used for request (may be empty)
        endpoint (str): The URL endpoint to query for file information.
        start_date (datetime): The start date/time of the time range.
        stop_date (datetime, optional): The stop date/time of the time range.

    Returns:
        files (list): A list of files (in stac format) available at the endpoint within the specified time range.

    Raises:
        - RuntimeError if the endpoint can't be reached

    Notes:
        - This function queries the specified endpoint with a time range to retrieve information about
         available files.
        - It constructs a payload with the start and stop dates in ISO 8601 format and sends a GET
        request to the endpoint.
        - The response is expected to be in JSON format, containing information about available files.
        - The function then extracts file information from the response and returns a list of files.

    """

    payload = {
        "datetime": start_date.strftime("%Y-%m-%dT%H:%M:%SZ")
        + "/"  # 2014-01-01T12:00:00Z/2023-12-30T12:00:00Z",
        + stop_date.strftime("%Y-%m-%dT%H:%M:%SZ"),
    }
    if limit:
        payload["limit"] = str(limit)
    try:
        response = requests.get(endpoint + "/search", params=payload, timeout=SEARCH_ENDPOINT_TIMEOUT, **apikey_headers)
    except (requests.exceptions.RequestException, requests.exceptions.Timeout) as e:
        logger.exception(f"Could not get the response from the station search endpoint: {e}")
        raise RuntimeError("Could not get the response from the station search endpoint") from e

    files = []
    try:
        if response.ok:
            for file_info in response.json()["features"]:
                files.append(file_info)
        else:
            logger.error(f"Error: {response.status_code} : {response.json()}")
    except KeyError as e:
        raise RuntimeError("Wrong format of search endpoint answer") from e

    return files


def create_endpoint(url, station):
    """Create a rs-server endpoint URL based on the provided base URL and station type.

    This function constructs and returns a specific endpoint URL based on the provided
    base URL and the type of station. For the time being, the supported station types are "ADGS" and
    "CADIP", "INS", "MPS", "MTI", "NSG", "SGS".

    For other values, a RuntimeError is raised.

    Args:
        url (str): The base URL to which the station-specific path will be appended.
        station (str): The type of station for which the endpoint is being created. Supported
            values are "ADGS" and "CADIP", "INS", "MPS", "MTI", "NSG", "SGS".

    Returns:
        str: The constructed endpoint URL.

    Raises:
        RuntimeError: If the provided station type is not supported.

    Notes:
        - This function constructs a station-specific endpoint URL by appending a path
          based on the station type to the provided base URL.
        - For "ADGS" stations, the endpoint path is "/adgs/aux/".
        - For "CADIP" stations, the endpoint path is "/cadip/{station}/cadu/".
        - If an unsupported station type is provided, a RuntimeError is raised.

    """
    if station == ADGS:
        return url.rstrip("/") + "/adgs/aux"
    if station in CADIP:
        return url.rstrip("/") + f"/cadip/{station}/cadu"
    raise RuntimeError("Unknown station !")


def create_collection_name(mission, station):
    """Create the name of the catalog collection

    This function constructs and returns a specific name for the catalog collection .
    For ADGS station type should be "mission_name"_aux
    For CADIP stations type should be "mission_name"_chunk

    For other values, a RuntimeError is raised.

    Args:
        mission (str): The name of the mission.
        station (str): The type of station . Supported
            values are "ADGS" and "CADIP", "INS", "MPS", "MTI", "NSG", "SGS".

    Returns:
        str: The name of the collection

    Raises:
        RuntimeError: If the provided station type is not supported.

    """
    if station == ADGS:
        return f"{mission}_aux"
    if station in CADIP:
        return f"{mission}_chunk"
    raise RuntimeError("Unknown station !")


class PrefectFlowConfig(PrefectCommonConfig):  # pylint: disable=too-few-public-methods
    """Configuration class for Prefect flow.

    This class inherits the PrefectCommonCongig and represents the configuration for a
    Prefect flow

    Attributes:
        max_workers (int): The maximum number of workers for the Prefect flow.
        start_datetime (datetime): The start datetime of the files that the station should return
        stop_datetime (datetime): The stop datetime of the files that the station should return
    """

    def __init__(  # pylint: disable=too-many-arguments
        self,
        user,
        url,
        url_catalog,
        station,
        mission,
        tmp_download_path,
        s3_path,
        apikey,
        max_workers,
        start_datetime,
        stop_datetime,
        limit=None,
    ):
        """
        Initialize the PrefectFlowConfig object with provided parameters.
        """
        super().__init__(user, url, url_catalog, station, mission, tmp_download_path, s3_path, apikey)
        self.max_workers: int = max_workers
        self.start_datetime: datetime = start_datetime
        self.stop_datetime: datetime = stop_datetime
        self.limit = limit


@flow(task_runner=DaskTaskRunner(cluster_kwargs={"n_workers": 15, "threads_per_worker": 1}))
def download_flow(config: PrefectFlowConfig):
    """Prefect flow for downloading files from a station.

    This flow orchestrates the download process by obtaining the list of files from the search endpoint (provided
    station), splitting the list into tasks based on the number of workers, and submitting tasks for ingestion.

    Args:
        config (PrefectFlowConfig): Configuration object containing details about the download flow.

    Returns:
        bool: True if the flow execution is successful, False otherwise.

    Raises:
        None: This function does not raise any exceptions.
    """
    # get the Prefect logger
<<<<<<< HEAD
    try:
        logger = get_run_logger()
        logger.setLevel(SET_PREFECT_LOGGING_LEVEL)
    except exceptions.MissingContextError:
        logger = Logging.default(__name__)
        logger.info("Could not get the prefect logger due to missing context")

=======
    logger = get_prefect_logger("flow_dwn")
    logger.info(f"The download flow is starting. Received workers:{config.max_workers}")
>>>>>>> 2ad29858
    try:
        # get the endpoint
        endpoint = create_endpoint(config.url, config.station)
        # create the apikey_headers
        apikey_headers = create_apikey_headers(config.apikey)

        # get the list with files from the search endpoint
        files_stac = get_station_files_list(
            apikey_headers,
            endpoint,
            config.start_datetime,
            config.stop_datetime,
            logger,
            config.limit,
        )
        # check if the list with files returned from the station is not empty
        if len(files_stac) == 0:
            logger.warning(
                f"The station {config.station} did not return any \
element for time interval {config.start_datetime} - {config.stop_datetime}",
            )
            return True
        # create the collection name

        # filter those that are already existing
        files_stac = filter_unpublished_files(  # type: ignore
            apikey_headers,
            config.url_catalog,
            config.user,
            create_collection_name(config.mission, config.station),
            files_stac,
            logger,
            wait_for=[files_stac],
        )
        logger.debug(f"OUT = {files_stac}")
        # distribute the filenames evenly in a number of lists equal with
        # the minimum between number of runners and files to be downloaded
        try:
            tasks_files_stac = [
                x.tolist() for x in [*np.array_split(files_stac, min(config.max_workers, len(files_stac)))]
            ]
        except ValueError:
            logger.warning("No task will be started, the requested number of tasks is 0 !")
            tasks_files_stac = []
        logger.info("List with files to be downloaded (after filtering against the catalog)")
        for f in files_stac:
            logger.info("      %s", f["id"])

        for files_stac in tasks_files_stac:
            ingest_files.submit(
                PrefectTaskConfig(
                    config.user,
                    config.url,
                    config.url_catalog,
                    config.station,
                    config.mission,
                    config.tmp_download_path,
                    config.s3_path,
                    config.apikey,
                    files_stac,
                ),
            )

    except (RuntimeError, TypeError) as e:
        logger.error("Exception caught: %s", e)
        return False

    return True<|MERGE_RESOLUTION|>--- conflicted
+++ resolved
@@ -36,29 +36,6 @@
     DONE = "DONE"
 
 
-<<<<<<< HEAD
-=======
-def get_general_logger(logger_name):
-    """Get a general logger with the specified name.
-
-    Args:
-        logger_name (str): The name of the logger.
-
-    Returns:
-        logging.Logger: A logger instance.
-    """
-
-    logger = logging.getLogger(logger_name)
-    logger.setLevel(logging.DEBUG)
-    logger.handlers = []
-    logger.propagate = False
-    console_handler = logging.StreamHandler(sys.stdout)
-    console_handler.setLevel(logging.DEBUG)
-    console_handler.setFormatter(logging.Formatter("[%(asctime)-20s] [%(name)-10s] [%(levelname)-6s] %(message)s"))
-    logger.addHandler(console_handler)
-    return logger
-
-
 def get_prefect_logger(general_logger_name):
     """Get theprefect logger.
     It returns the prefect logger. If this can't be taken due to the missing
@@ -75,12 +52,11 @@
         logger = get_run_logger()
         logger.setLevel(SET_PREFECT_LOGGING_LEVEL)
     except exceptions.MissingContextError:
-        logger = get_general_logger(general_logger_name)
+        logger = Logging.default(general_logger_name)
         logger.warning("Could not get the prefect logger due to missing context. Using the general one")
     return logger
 
 
->>>>>>> 2ad29858
 def create_apikey_headers(apikey):
     """Create the apikey
 
@@ -285,16 +261,7 @@
         failed_failes: A list of files which could not be downloaded and / or uploaded to the s3.
     """
 
-<<<<<<< HEAD
-    try:
-        logger = get_run_logger()
-        logger.setLevel(SET_PREFECT_LOGGING_LEVEL)
-    except exceptions.MissingContextError:
-        logger = Logging.default(__name__)
-        logger.info("Could not get the prefect logger due to missing context")
-=======
     logger = get_prefect_logger("task_dwn")
->>>>>>> 2ad29858
 
     # dictionary to be used for payload request
     payload = {}
@@ -637,18 +604,8 @@
         None: This function does not raise any exceptions.
     """
     # get the Prefect logger
-<<<<<<< HEAD
-    try:
-        logger = get_run_logger()
-        logger.setLevel(SET_PREFECT_LOGGING_LEVEL)
-    except exceptions.MissingContextError:
-        logger = Logging.default(__name__)
-        logger.info("Could not get the prefect logger due to missing context")
-
-=======
     logger = get_prefect_logger("flow_dwn")
     logger.info(f"The download flow is starting. Received workers:{config.max_workers}")
->>>>>>> 2ad29858
     try:
         # get the endpoint
         endpoint = create_endpoint(config.url, config.station)
