--- conflicted
+++ resolved
@@ -425,27 +425,16 @@
     # However, it might be necessary to allow the users to input a specific collection name
     # if they wish to do so. There is no established guide in the US for this matter.
     collection_name = f"{config.mission}_dpr"
-<<<<<<< HEAD
-    config.rs_client.add_collection(
-=======
     now = datetime.now()
     config.stac_client.add_collection(
->>>>>>> 1be97ecf
         Collection(
             id=collection_name,
             description=None,  # rs-client will provide a default description for us
             extent=Extent(
                 spatial=SpatialExtent(bboxes=[-180.0, -90.0, 180.0, 90.0]),
-<<<<<<< HEAD
-                temporal=TemporalExtent([datetime.now(), datetime.now()]),
-            ),
-        ),
-=======
                 temporal=TemporalExtent([now, now]),
             ),
         ),
-        timeout=CATALOG_REQUEST_TIMEOUT,
->>>>>>> 1be97ecf
     )
 
     fin_res = []
