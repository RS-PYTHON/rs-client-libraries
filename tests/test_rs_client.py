# Copyright 2024 CS Group
#
# Licensed under the Apache License, Version 2.0 (the "License");
# you may not use this file except in compliance with the License.
# You may obtain a copy of the License at
#
#     http://www.apache.org/licenses/LICENSE-2.0
#
# Unless required by applicable law or agreed to in writing, software
# distributed under the License is distributed on an "AS IS" BASIS,
# WITHOUT WARRANTIES OR CONDITIONS OF ANY KIND, either express or implied.
# See the License for the specific language governing permissions and
# limitations under the License.

"""Unit tests for RsClient, AuxipClient, CadipClient."""

import urllib.parse
from datetime import datetime

import pystac_client
import pytest
import responses

from rs_client.auxip_client import AuxipClient
from rs_client.cadip_client import CadipClient
from rs_client.rs_client import RsClient
from rs_client.stac_client import StacClient
from rs_common.config import DATETIME_FORMAT, ECadipStation, EPlatform

# Use dummy values
<<<<<<< HEAD
RS_SERVER_HREF = "http://rs_server_href"
RSPY_UAC_CHECK_URL = "http://www.rspy-uac-manager.com"
=======
>>>>>>> a88a6e0e
RS_SERVER_API_KEY = "RS_SERVER_API_KEY"
OWNER_ID = "OWNER_ID"
CADIP_STATION = ECadipStation.CADIP
PLATFORMS = [EPlatform.S1A, EPlatform.S2A]
TIMEOUT = 3  # seconds


@pytest.fixture
def generic_rs_client(mocked_stac_catalog_url):
    yield RsClient(mocked_stac_catalog_url, RS_SERVER_API_KEY, OWNER_ID)  # will be used to test the StacClient


@pytest.fixture
def auxip_client(generic_rs_client):
    yield generic_rs_client.get_auxip_client()


@pytest.fixture
def cadip_client(generic_rs_client):
    yield generic_rs_client.get_cadip_client(CADIP_STATION)


@pytest.fixture
def stac_client(generic_rs_client):
    yield generic_rs_client.get_stac_client()


def test_get_child_client(auxip_client, cadip_client, stac_client):
    """Test get_auxip_client, get_cadip_client, get_stac_client"""
    assert isinstance(auxip_client, AuxipClient)
    assert isinstance(cadip_client, CadipClient)
    assert isinstance(stac_client, StacClient)


def test_station_names(auxip_client, cadip_client):
    """Test the station name returned by the AuxipClient and CadipClient"""
<<<<<<< HEAD
    assert "AUXIP" in AUXIP_CLIENT.station_name
    assert "CADIP" in CADIP_CLIENT.station_name
=======
    assert "ADGS" in auxip_client.station_name
    assert "CADIP" in cadip_client.station_name
>>>>>>> a88a6e0e


def test_server_href(mocked_stac_catalog_url):
    """Test that the Auxip, Cadip, Catalog service URLs can be passed by environment variable."""

    rs_client = RsClient("", RS_SERVER_API_KEY, OWNER_ID)  # no global href
    dummy_href = "http://DUMMY_HREF"

    for env_var, client, get_href in [
        ["RSPY_HOST_ADGS", rs_client.get_auxip_client(), "href_adgs"],
        ["RSPY_HOST_CADIP", rs_client.get_cadip_client(CADIP_STATION), "href_cadip"],
    ]:
        # Without the env var, we should have an error
        with pytest.raises(RuntimeError):
            getattr(client, get_href)

        # If we set the global URL, it should be returned
        client.rs_server_href = mocked_stac_catalog_url
        assert getattr(client, get_href) == mocked_stac_catalog_url

        # It can be overriden by the env var
        with pytest.MonkeyPatch.context() as monkeypatch:
            monkeypatch.setenv(env_var, dummy_href)
            assert getattr(client, get_href) == dummy_href

    # For the Stac client, we need a valid (or mocked, in our case) URL
    # or the constructor will fail.
    with pytest.raises(RuntimeError):
        rs_client.get_stac_client()

    # If we use the global URL, it should be returned
    stac_client = RsClient(mocked_stac_catalog_url, RS_SERVER_API_KEY, OWNER_ID).get_stac_client()
    assert stac_client.href_catalog == mocked_stac_catalog_url

    # It can be overriden by the env var, but a dummy URL will raise a pystac exception
    with pytest.MonkeyPatch.context() as monkeypatch:
        monkeypatch.setenv("RSPY_HOST_CATALOG", dummy_href)
        with pytest.raises(pystac_client.exceptions.APIError):
            RsClient(mocked_stac_catalog_url, RS_SERVER_API_KEY, OWNER_ID).get_stac_client()


def test_cadip_sessions():
    """
    Test CadipClient.search_sessions
    """

    # Note: do some basic tests only. More extensive tests are done on the rs-server side.

    # Dummy values
    session_ids = ["id1", "id2"]
    start_date = datetime(2000, 1, 1)
    stop_date = datetime(2001, 1, 1)
    url = "http://mocked_cadip_url"
    cadip_client = RsClient(url, RS_SERVER_API_KEY, OWNER_ID).get_cadip_client(CADIP_STATION)

    # Test the connection error with the dummy server
    with pytest.raises(RuntimeError) as error:
        cadip_client.search_sessions(TIMEOUT, session_ids, start_date, stop_date, PLATFORMS)
    assert "ConnectionError" in str(error.getrepr())

    # Mock the response, now the call should work
    params = {
        "id": "id1,id2",
        "platform": "S1A,S2A",
        "start_date": start_date.strftime(DATETIME_FORMAT),
        "stop_date": stop_date.strftime(DATETIME_FORMAT),
    }
    mock_url = f"{url}/cadip/CADIP/session?{urllib.parse.urlencode(params)}"
    features = ["feature1", "feature2"]
    content = {"features": features}

    # Test a bad response content format
    with pytest.raises(RuntimeError) as error:
        with responses.RequestsMock() as resp:
            resp.get(url=mock_url, json={}, status=200)
            cadip_client.search_sessions(TIMEOUT, session_ids, start_date, stop_date, PLATFORMS)
    assert "KeyError" in str(error.getrepr())

    # Test a bad response status code
    with responses.RequestsMock() as resp:
        resp.get(url=mock_url, json=content, status=500)
        sessions = cadip_client.search_sessions(TIMEOUT, session_ids, start_date, stop_date, PLATFORMS)
        assert not sessions

    # Test the nominal case
    with responses.RequestsMock() as resp:
        resp.get(url=mock_url, json=content, status=200)
<<<<<<< HEAD
        sessions = CADIP_CLIENT.search_sessions(TIMEOUT, session_ids, start_date, stop_date, PLATFORMS)
        assert sessions == features


@responses.activate
def test_cached_apikey_security(monkeypatch):
    """
    Test that we are caching the call results to the apikey_security function, that calls the
    apikey manager service and keycloak to check the apikey validity and information.
    """

    # Mock the uac manager url
    monkeypatch.setenv("RSPY_UAC_CHECK_URL", RSPY_UAC_CHECK_URL)

    # Initial response expected from the function
    initial_response = {
        "iam_roles": ["initial", "roles"],
        "config": {"initial": "config"},
        "user_login": "initial_login",
    }

    # Clear the cached response and mock the uac manager response
    RsClient.apikey_security_cache.clear()
    responses.get(url=RSPY_UAC_CHECK_URL, status=200, json=initial_response)

    # Check the apikey_security result
    assert RS_CLIENT.apikey_iam_roles == initial_response["iam_roles"]
    assert RS_CLIENT.apikey_config == initial_response["config"]
    assert RS_CLIENT.apikey_user_login == initial_response["user_login"]

    # If the UAC manager response changes, we won't see it because the previous result was cached
    modified_response = {
        "iam_roles": ["modified", "roles"],
        "config": {"modified": "config"},
        "user_login": "modified_login",
    }
    responses.get(url=RSPY_UAC_CHECK_URL, status=200, json=modified_response)

    # Still the initial response !
    for _ in range(100):
        assert RS_CLIENT.apikey_iam_roles == initial_response["iam_roles"]
        assert RS_CLIENT.apikey_config == initial_response["config"]
        assert RS_CLIENT.apikey_user_login == initial_response["user_login"]

    # We have to clear the cache to obtain the modified response
    RsClient.apikey_security_cache.clear()
    assert RS_CLIENT.apikey_iam_roles == modified_response["iam_roles"]
    assert RS_CLIENT.apikey_config == modified_response["config"]
    assert RS_CLIENT.apikey_user_login == modified_response["user_login"]
=======
        sessions = cadip_client.search_sessions(TIMEOUT, session_ids, start_date, stop_date, PLATFORMS)
        assert sessions == features
>>>>>>> a88a6e0e
<|MERGE_RESOLUTION|>--- conflicted
+++ resolved
@@ -28,11 +28,7 @@
 from rs_common.config import DATETIME_FORMAT, ECadipStation, EPlatform
 
 # Use dummy values
-<<<<<<< HEAD
-RS_SERVER_HREF = "http://rs_server_href"
 RSPY_UAC_CHECK_URL = "http://www.rspy-uac-manager.com"
-=======
->>>>>>> a88a6e0e
 RS_SERVER_API_KEY = "RS_SERVER_API_KEY"
 OWNER_ID = "OWNER_ID"
 CADIP_STATION = ECadipStation.CADIP
@@ -69,13 +65,8 @@
 
 def test_station_names(auxip_client, cadip_client):
     """Test the station name returned by the AuxipClient and CadipClient"""
-<<<<<<< HEAD
-    assert "AUXIP" in AUXIP_CLIENT.station_name
-    assert "CADIP" in CADIP_CLIENT.station_name
-=======
-    assert "ADGS" in auxip_client.station_name
+    assert "AUXIP" in auxip_client.station_name
     assert "CADIP" in cadip_client.station_name
->>>>>>> a88a6e0e
 
 
 def test_server_href(mocked_stac_catalog_url):
@@ -163,8 +154,7 @@
     # Test the nominal case
     with responses.RequestsMock() as resp:
         resp.get(url=mock_url, json=content, status=200)
-<<<<<<< HEAD
-        sessions = CADIP_CLIENT.search_sessions(TIMEOUT, session_ids, start_date, stop_date, PLATFORMS)
+        sessions = cadip_client.search_sessions(TIMEOUT, session_ids, start_date, stop_date, PLATFORMS)
         assert sessions == features
 
 
@@ -212,8 +202,4 @@
     RsClient.apikey_security_cache.clear()
     assert RS_CLIENT.apikey_iam_roles == modified_response["iam_roles"]
     assert RS_CLIENT.apikey_config == modified_response["config"]
-    assert RS_CLIENT.apikey_user_login == modified_response["user_login"]
-=======
-        sessions = cadip_client.search_sessions(TIMEOUT, session_ids, start_date, stop_date, PLATFORMS)
-        assert sessions == features
->>>>>>> a88a6e0e
+    assert RS_CLIENT.apikey_user_login == modified_response["user_login"]