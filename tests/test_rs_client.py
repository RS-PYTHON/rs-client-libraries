# Copyright 2024 CS Group
#
# Licensed under the Apache License, Version 2.0 (the "License");
# you may not use this file except in compliance with the License.
# You may obtain a copy of the License at
#
#     http://www.apache.org/licenses/LICENSE-2.0
#
# Unless required by applicable law or agreed to in writing, software
# distributed under the License is distributed on an "AS IS" BASIS,
# WITHOUT WARRANTIES OR CONDITIONS OF ANY KIND, either express or implied.
# See the License for the specific language governing permissions and
# limitations under the License.

"""Unit tests for RsClient, AuxipClient, CadipClient."""

import urllib.parse
from datetime import datetime

import pystac_client
import pytest
import responses

from rs_client.auxip_client import AuxipClient
from rs_client.cadip_client import CadipClient
from rs_client.rs_client import RsClient
from rs_client.stac_client import StacClient
from rs_common.config import DATETIME_FORMAT, ECadipStation, EPlatform

# Use dummy values
RSPY_UAC_CHECK_URL = "http://www.rspy-uac-manager.com"
RS_SERVER_API_KEY = "RS_SERVER_API_KEY"
OWNER_ID = "OWNER_ID"
CADIP_STATION = ECadipStation.CADIP
PLATFORMS = [EPlatform.S1A, EPlatform.S2A]


<<<<<<< HEAD
@pytest.fixture(name="generic_rs_client")
def generic_rs_client_(mocked_stac_catalog_url):
    """Return a generic RsClient instance for testing."""
    yield RsClient(mocked_stac_catalog_url, RS_SERVER_API_KEY, OWNER_ID)  # will be used to test the StacClient


@pytest.fixture(name="auxip_client")
def auxip_client_(generic_rs_client):
    """Return a generic AuxipClient instance for testing."""
    yield generic_rs_client.get_auxip_client()


@pytest.fixture(name="cadip_client")
def cadip_client_(generic_rs_client):
    """Return a generic CadipClient instance for testing."""
    yield generic_rs_client.get_cadip_client(CADIP_STATION)


@pytest.fixture(name="stac_client")
def stac_client_(generic_rs_client):
    """Return a generic StacClient instance for testing."""
=======
@pytest.fixture
def generic_rs_client(mocked_stac_catalog_url):  # pylint: disable=missing-function-docstring
    yield RsClient(mocked_stac_catalog_url, RS_SERVER_API_KEY, OWNER_ID)  # will be used to test the StacClient


@pytest.fixture
def auxip_client(generic_rs_client):  # pylint: disable=missing-function-docstring, redefined-outer-name
    yield generic_rs_client.get_auxip_client()


@pytest.fixture
def cadip_client(generic_rs_client):  # pylint: disable=missing-function-docstring, redefined-outer-name
    yield generic_rs_client.get_cadip_client(CADIP_STATION)


@pytest.fixture
def stac_client(generic_rs_client):  # pylint: disable=missing-function-docstring, redefined-outer-name
>>>>>>> bdbcdbf8
    yield generic_rs_client.get_stac_client()


def test_get_child_client(auxip_client, cadip_client, stac_client):  # pylint: disable=redefined-outer-name
    """Test get_auxip_client, get_cadip_client, get_stac_client"""
    assert isinstance(auxip_client, AuxipClient)
    assert isinstance(cadip_client, CadipClient)
    assert isinstance(stac_client, StacClient)


def test_station_names(auxip_client, cadip_client, stac_client):  # pylint: disable=redefined-outer-name
    """Test the station name returned by the AuxipClient and CadipClient"""
    assert "AUXIP" in auxip_client.station_name
    assert "CADIP" in cadip_client.station_name
    assert isinstance(stac_client, StacClient)


def test_server_href(mocked_stac_catalog_url):
    """Test that the Auxip, Cadip, Catalog service URLs can be passed by environment variable."""

    rs_client = RsClient("", RS_SERVER_API_KEY, OWNER_ID)  # no global href
    dummy_href = "http://DUMMY_HREF"

    for env_var, client, get_href in [
        ["RSPY_HOST_ADGS", rs_client.get_auxip_client(), "href_adgs"],
        ["RSPY_HOST_CADIP", rs_client.get_cadip_client(CADIP_STATION), "href_cadip"],
    ]:
        # Without the env var, we should have an error
        with pytest.raises(RuntimeError):
            getattr(client, get_href)

        # If we set the global URL, it should be returned
        client.rs_server_href = mocked_stac_catalog_url
        assert getattr(client, get_href) == mocked_stac_catalog_url

        # It can be overriden by the env var
        with pytest.MonkeyPatch.context() as monkeypatch:
            monkeypatch.setenv(env_var, dummy_href)
            assert getattr(client, get_href) == dummy_href

    # For the Stac client, we need a valid (or mocked, in our case) URL
    # or the constructor will fail.
    with pytest.raises(RuntimeError):
        rs_client.get_stac_client()

    # If we use the global URL, it should be returned
    stac_client = RsClient(  # pylint: disable=redefined-outer-name
        mocked_stac_catalog_url, RS_SERVER_API_KEY, OWNER_ID
    ).get_stac_client()
    assert stac_client.href_catalog == mocked_stac_catalog_url

    # It can be overriden by the env var, but a dummy URL will raise a pystac exception
    with pytest.MonkeyPatch.context() as monkeypatch:
        monkeypatch.setenv("RSPY_HOST_CATALOG", dummy_href)
        with pytest.raises(pystac_client.exceptions.APIError):
            RsClient(mocked_stac_catalog_url, RS_SERVER_API_KEY, OWNER_ID).get_stac_client()


def test_cadip_sessions():
    """
    Test CadipClient.search_sessions
    """

    # Note: do some basic tests only. More extensive tests are done on the rs-server side.

    # Dummy values
    session_ids = ["id1", "id2"]
    start_date = datetime(2000, 1, 1)
    stop_date = datetime(2001, 1, 1)
    url = "http://mocked_cadip_url"
    cadip_client = RsClient(url, RS_SERVER_API_KEY, OWNER_ID).get_cadip_client(  # pylint: disable=redefined-outer-name
        CADIP_STATION
    )

    # Test the connection error with the dummy server
    with pytest.raises(RuntimeError) as error:
        cadip_client.search_sessions(session_ids, start_date, stop_date, PLATFORMS)
    assert "ConnectionError" in str(error.getrepr())

    # Mock the response, now the call should work
    params = {
        "id": "id1,id2",
        "platform": "S1A,S2A",
        "start_date": start_date.strftime(DATETIME_FORMAT),
        "stop_date": stop_date.strftime(DATETIME_FORMAT),
    }
    mock_url = f"{url}/cadip/CADIP/session?{urllib.parse.urlencode(params)}"
    features = ["feature1", "feature2"]
    content = {"features": features}

    # Test a bad response content format
    with pytest.raises(RuntimeError) as error:
        with responses.RequestsMock() as resp:
            resp.get(url=mock_url, json={}, status=200)
            cadip_client.search_sessions(session_ids, start_date, stop_date, PLATFORMS)
    assert "KeyError" in str(error.getrepr())

    # Test a bad response status code
    with responses.RequestsMock() as resp:
        resp.get(url=mock_url, json=content, status=500)
        sessions = cadip_client.search_sessions(session_ids, start_date, stop_date, PLATFORMS)
        assert not sessions

    # Test the nominal case
    with responses.RequestsMock() as resp:
        resp.get(url=mock_url, json=content, status=200)
        sessions = cadip_client.search_sessions(session_ids, start_date, stop_date, PLATFORMS)
        assert sessions == features


@responses.activate
def test_cached_apikey_security(monkeypatch):
    """
    Test that we are caching the call results to the apikey_security function, that calls the
    apikey manager service and keycloak to check the apikey validity and information.
    """

    # Use a dummy URL to simulate the fact that we are in cluster mode (not local mode)
    dummy_href = "http://DUMMY_HREF"
    rs_client = RsClient(dummy_href, RS_SERVER_API_KEY, OWNER_ID)  # no global href

    # Mock the uac manager url
    monkeypatch.setenv("RSPY_UAC_CHECK_URL", RSPY_UAC_CHECK_URL)

    # Initial response expected from the function
    initial_response = {
        "iam_roles": ["initial", "roles"],
        "config": {"initial": "config"},
        "user_login": "initial_login",
    }

    # Clear the cached response and mock the uac manager response
    RsClient.apikey_security_cache.clear()
    responses.get(url=RSPY_UAC_CHECK_URL, status=200, json=initial_response)

    # Check the apikey_security result
    assert rs_client.apikey_iam_roles == initial_response["iam_roles"]
    assert rs_client.apikey_config == initial_response["config"]
    assert rs_client.apikey_user_login == initial_response["user_login"]

    # If the UAC manager response changes, we won't see it because the previous result was cached
    modified_response = {
        "iam_roles": ["modified", "roles"],
        "config": {"modified": "config"},
        "user_login": "modified_login",
    }
    responses.get(url=RSPY_UAC_CHECK_URL, status=200, json=modified_response)

    # Still the initial response !
    for _ in range(100):
        assert rs_client.apikey_iam_roles == initial_response["iam_roles"]
        assert rs_client.apikey_config == initial_response["config"]
        assert rs_client.apikey_user_login == initial_response["user_login"]

    # We have to clear the cache to obtain the modified response
    RsClient.apikey_security_cache.clear()
    assert rs_client.apikey_iam_roles == modified_response["iam_roles"]
    assert rs_client.apikey_config == modified_response["config"]
    assert rs_client.apikey_user_login == modified_response["user_login"]<|MERGE_RESOLUTION|>--- conflicted
+++ resolved
@@ -35,7 +35,6 @@
 PLATFORMS = [EPlatform.S1A, EPlatform.S2A]
 
 
-<<<<<<< HEAD
 @pytest.fixture(name="generic_rs_client")
 def generic_rs_client_(mocked_stac_catalog_url):
     """Return a generic RsClient instance for testing."""
@@ -57,25 +56,6 @@
 @pytest.fixture(name="stac_client")
 def stac_client_(generic_rs_client):
     """Return a generic StacClient instance for testing."""
-=======
-@pytest.fixture
-def generic_rs_client(mocked_stac_catalog_url):  # pylint: disable=missing-function-docstring
-    yield RsClient(mocked_stac_catalog_url, RS_SERVER_API_KEY, OWNER_ID)  # will be used to test the StacClient
-
-
-@pytest.fixture
-def auxip_client(generic_rs_client):  # pylint: disable=missing-function-docstring, redefined-outer-name
-    yield generic_rs_client.get_auxip_client()
-
-
-@pytest.fixture
-def cadip_client(generic_rs_client):  # pylint: disable=missing-function-docstring, redefined-outer-name
-    yield generic_rs_client.get_cadip_client(CADIP_STATION)
-
-
-@pytest.fixture
-def stac_client(generic_rs_client):  # pylint: disable=missing-function-docstring, redefined-outer-name
->>>>>>> bdbcdbf8
     yield generic_rs_client.get_stac_client()
 
 
@@ -123,7 +103,9 @@
 
     # If we use the global URL, it should be returned
     stac_client = RsClient(  # pylint: disable=redefined-outer-name
-        mocked_stac_catalog_url, RS_SERVER_API_KEY, OWNER_ID
+        mocked_stac_catalog_url,
+        RS_SERVER_API_KEY,
+        OWNER_ID,
     ).get_stac_client()
     assert stac_client.href_catalog == mocked_stac_catalog_url
 
@@ -147,7 +129,7 @@
     stop_date = datetime(2001, 1, 1)
     url = "http://mocked_cadip_url"
     cadip_client = RsClient(url, RS_SERVER_API_KEY, OWNER_ID).get_cadip_client(  # pylint: disable=redefined-outer-name
-        CADIP_STATION
+        CADIP_STATION,
     )
 
     # Test the connection error with the dummy server
