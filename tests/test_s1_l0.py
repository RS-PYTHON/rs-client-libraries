# Copyright 2024 CS Group
#
# Licensed under the Apache License, Version 2.0 (the "License");
# you may not use this file except in compliance with the License.
# You may obtain a copy of the License at
#
#     http://www.apache.org/licenses/LICENSE-2.0
#
# Unless required by applicable law or agreed to in writing, software
# distributed under the License is distributed on an "AS IS" BASIS,
# WITHOUT WARRANTIES OR CONDITIONS OF ANY KIND, either express or implied.
# See the License for the specific language governing permissions and
# limitations under the License.

"""Demo file to show how the prefect flow s1_l0_flow may be used"""
import argparse
import json
import os
import os.path as osp
from pathlib import Path

import pytest
import responses
import yaml

from rs_client.stac_client import StacClient
from rs_common.logging import Logging
from rs_workflows.s1_l0 import (  # CONFIG_DIR,; YAML_TEMPLATE_FILE,
    LOGGER_NAME,
    PrefectS1L0FlowConfig,
    build_eopf_triggering_yaml,
    create_cql2_filter,
    gen_payload_inputs,
    gen_payload_outputs,
    get_adgs_catalog_data,
    get_cadip_catalog_data,
    get_yaml_outputs,
    s1_l0_flow,
    start_dpr,
)

# from prefect.testing.utilities import prefect_test_harness

RESOURCES = Path(osp.realpath(osp.dirname(__file__))) / "resources"
API_KEY = "dummy-api-key"


@pytest.mark.unit
@responses.activate
@pytest.mark.parametrize(
    "endpoint, status",
    [
        ("http://127.0.0.1:5000", "200"),
        ("http://127.0.0.1:5000", "404"),
        ("http://bad_endpoint", "None"),
    ],
)
def test_start_dpr(endpoint, status):
    """Test the start_dpr function.

    This test function checks the behavior of the start_dpr function under various scenarios,
    including successful and failed requests

    Args:
        endpoint (str): The endpoint URL to test.
        status (str): The expected HTTP status code or "None" if an endpoint is expected to fail.

    """
    dpr_answer_path = RESOURCES / "dpr_answer.json"
    with open(dpr_answer_path, encoding="utf-8") as dpr_answer_f:
        dpr_answer = json.loads(dpr_answer_f.read())
    if "bad_endpoint" not in endpoint:
        responses.add(
            responses.POST,
            endpoint + "/run",
            json=dpr_answer,
            status=status,
        )
    yaml_input_path = RESOURCES / "dpr_config_test.yaml"
    # build the yaml config file
    with open(yaml_input_path, encoding="utf-8") as yaml_file:
        yaml_input = yaml.safe_load(yaml_file)

    if "bad_endpoint" not in endpoint:
        dpr_resp = start_dpr.fn(endpoint, yaml_input)
        if int(status) == 200:
            assert (
                dpr_resp[0]["stac_discovery"]["id"]
                == "S01SIWSLC_20231201T170634_0067_A117_S000_5464A_VH_IW1_7F0.zarr.zip"
            )
        else:
            assert dpr_resp is None
    else:
        assert start_dpr.fn(endpoint, yaml_input) is None


@pytest.mark.unit
@pytest.mark.parametrize(
    "cadip_files, , adgs_files, product_types, temp_s3_path",
    [
        (
            {
                "type": "FeatureCollection",
                "context": {"limit": 1000, "returned": 60},
                "features": [
                    {
                        "id": "CADU.raw",
                        "assets": {
                            "file": {
                                "alternate": {"s3": {"href": "s3://test-bucket/CADU.raw"}},
                            },
                        },
                    },
                ],
            },
            {
                "type": "FeatureCollection",
                "context": {"limit": 1000, "returned": 60},
                "features": [
                    {
                        "id": "AUX.EOF",
                        "assets": {
                            "file": {
                                "alternate": {"s3": {"href": "s3://test-bucket/AUX.EOF"}},
                            },
                        },
                    },
                ],
            },
            ["S1SEWRAW"],
            "s3://test-bucket/PRODUCTS/",
        ),
    ],
)
def test_build_eopf_triggering_yaml(cadip_files, adgs_files, product_types, temp_s3_path, mocker):
    """Test the build_eopf_triggering_yaml function.

    This test function checks the behavior of the build_eopf_triggering_yaml function
    under different scenarios, including successful YAML generation and error handling.

    Args:
        cadip_files (dict): CADIP files information.
        adgs_files (dict): ADGS files information.
        product_types (list): List of product types.
        temp_s3_path (str): Temporary S3 path.

    """
    generated_yaml = build_eopf_triggering_yaml.fn(cadip_files, adgs_files, product_types, temp_s3_path)

    yaml_input_path = RESOURCES / "dpr_config_test.yaml"
    with open(yaml_input_path, encoding="utf-8") as yaml_file:
        assert generated_yaml == yaml.safe_load(yaml_file)

    mocker.patch("builtins.open", side_effect=FileNotFoundError)
    assert build_eopf_triggering_yaml.fn(cadip_files, adgs_files, product_types, temp_s3_path) is None

    mocker.patch("builtins.open", side_effect=IOError)
    assert build_eopf_triggering_yaml.fn(cadip_files, adgs_files, product_types, temp_s3_path) is None

    mocker.patch("builtins.open", side_effect=yaml.YAMLError)
    assert build_eopf_triggering_yaml.fn(cadip_files, adgs_files, product_types, temp_s3_path) is None


@pytest.mark.unit
def test_gen_payload_inputs():
    """Test the gen_payload_inputs function.

    This test function checks the behavior of the gen_payload_inputs function
    by comparing the generated composer and input_body lists with the expected values.

    The function is tested with two CADU files and two ADGS files in the input lists.
    It verifies that the composer list contains the correct inputs for the files
    and that the input_body list is correctly constructed with the file details.

    """
    cadu_list = ["s3://test-bucket/CADU.raw", "s3://test-bucket/CADU2.raw"]
    adgs_list = ["s3://test-bucket/ADGS.eof", "s3://test-bucket/ADGS2.eof"]

    composer = [{"in1": "CADU1"}, {"in2": "CADU2"}, {"in3": "ADGS3"}, {"in4": "ADGS4"}]
    input_body = [
        {"id": "CADU1", "path": "s3://test-bucket/CADU.raw", "store_type": "raw", "store_params": {}},
        {"id": "CADU2", "path": "s3://test-bucket/CADU2.raw", "store_type": "raw", "store_params": {}},
        {"id": "ADGS3", "path": "s3://test-bucket/ADGS.eof", "store_type": "eof", "store_params": {}},
        {"id": "ADGS4", "path": "s3://test-bucket/ADGS2.eof", "store_type": "eof", "store_params": {}},
    ]
    ret_composer, ret_input_body = gen_payload_inputs(cadu_list, adgs_list)

    assert composer == ret_composer
    assert input_body == ret_input_body


@pytest.mark.unit
def test_gen_payload_outputs():
    """Test the gen_payload_outputs function.

    This test function checks the behavior of the gen_payload_outputs function
    by comparing the generated composer and output_body lists with the expected values.

    The function is tested with a list of product types and a temporary S3 path.
    It verifies that the composer list contains the correct outputs for the product types
    and that the output_body list is correctly constructed with the file details.

    """
    product_types = ["S1SEWRAW", "S1SIWRAW", "S1SSMRAW", "S1SWVRAW"]
    composer = [{"out0": "S1SEWRAW"}, {"out1": "S1SIWRAW"}, {"out2": "S1SSMRAW"}, {"out3": "S1SWVRAW"}]
    output_body = [
        {
            "id": "S1SEWRAW",
            "path": "s3://rs-cluster-temp/PRODUCTS/S1SEWRAW/",
            "type": "folder|zip",
            "store_type": "zarr",
            "store_params": {},
        },
        {
            "id": "S1SIWRAW",
            "path": "s3://rs-cluster-temp/PRODUCTS/S1SIWRAW/",
            "type": "folder|zip",
            "store_type": "zarr",
            "store_params": {},
        },
        {
            "id": "S1SSMRAW",
            "path": "s3://rs-cluster-temp/PRODUCTS/S1SSMRAW/",
            "type": "folder|zip",
            "store_type": "zarr",
            "store_params": {},
        },
        {
            "id": "S1SWVRAW",
            "path": "s3://rs-cluster-temp/PRODUCTS/S1SWVRAW/",
            "type": "folder|zip",
            "store_type": "zarr",
            "store_params": {},
        },
    ]

    ret_composer, ret_output_body = gen_payload_outputs(product_types, "s3://rs-cluster-temp/PRODUCTS")
    print(ret_composer)
    print(ret_output_body)
    assert composer == ret_composer
    assert output_body == ret_output_body


@pytest.mark.unit
def test_get_yaml_outputs():
    """Test the get_yaml_outputs function.

    This test function checks the behavior of the get_yaml_outputs function
    by verifying that it correctly extracts output paths from the YAML configuration.

    It loads a YAML configuration from a file and asserts that the output path list
    extracted by the function matches the expected value.

    """
    yaml_input_path = RESOURCES / "dpr_config_test.yaml"
    # build the yaml config file
    with open(yaml_input_path, encoding="utf-8") as yaml_file:
        yaml_input = yaml.safe_load(yaml_file)
    assert ["s3://test-bucket/PRODUCTS/S1SEWRAW/"] == get_yaml_outputs(yaml_input)


@pytest.mark.unit
def test_create_cql2_filter():
    """Test the create_cql2_filter function.

    This test function checks the behavior of the create_cql2_filter function
    by verifying that it correctly generates a CQL2 filter dictionary based on the
    provided username, collection, and CADIP session ID.

    It constructs an expected filter dictionary and compares it with the filter
    dictionary returned by the function to ensure correctness.

    """
    username = "TestUser"
    collection = "s1_test"
    cadip_session_id = "S1A_20200105072204051312"
    expected_filter = {
        "filter-lang": "cql2-json",
        "limit": "1000",
        "filter": {
            "op": "and",
            "args": [
                {"op": "=", "args": [{"property": "collection"}, "TestUser_s1_test"]},
                {"op": "=", "args": [{"property": "cadip:session_id"}, "S1A_20200105072204051312"]},
            ],
        },
    }

    assert expected_filter == create_cql2_filter(
        {"collection": f"{username}_{collection}", "cadip:session_id": cadip_session_id},
    )


@pytest.mark.unit
@responses.activate
@pytest.mark.parametrize(
    "endpoint, status",
    [
        ("http://127.0.0.1:5000", "200"),
        ("http://127.0.0.1:5000", "404"),
        ("http://bad_endpoint", "None"),
    ],
)
def test_get_cadip_catalog_data(endpoint, status):
    """Test for the get_cadip_catalog_data function.

    This test function mocks API responses and verifies the behavior of the
    get_cadip_catalog_data function under different scenarios.

    Args:
        endpoint (str): The URL of the endpoint to mock API requests.
        status (str): The HTTP status code to mock API responses.

    The function loads an expected CADIP catalog data from a file and mocks
    the API response based on the provided endpoint and status. It then calls
    the get_cadip_catalog_data function with the specified parameters and
    asserts that it returns the expected catalog data when the endpoint responds
    with a 200 status code. Otherwise, it asserts that the function returns None.

    """
    username = "TestUser"
    collection = "s1_test"
    cadip_session_id = "S1A_20200105072204051312"
    cadip_catalog = RESOURCES / "cadip_catalog.json"
    with open(cadip_catalog, encoding="utf-8") as cadip_catalog_f:
        cadip_catalog = json.loads(cadip_catalog_f.read())
    if "bad_endpoint" not in endpoint:
        responses.add(
            responses.POST,
            endpoint + "/catalog/search",
            json=cadip_catalog,
            status=status,
        )

<<<<<<< HEAD
    rs_client = StacClient(endpoint, API_KEY, username)
=======
    rs_client = StacClient.open(endpoint, None, username)
>>>>>>> a88a6e0e
    cadip_res = get_cadip_catalog_data.fn(rs_client, collection, cadip_session_id)

    if "bad_endpoint" not in endpoint:
        # print(cadip_res)
        if int(status) == 200:
            assert cadip_res == cadip_catalog
        else:
            assert cadip_res is None
    else:
        assert cadip_res is None


@pytest.mark.unit
@responses.activate
@pytest.mark.parametrize(
    "endpoint, status",
    [
        ("http://127.0.0.1:5000", "200"),
        ("http://127.0.0.1:5000", "404"),
        ("http://bad_endpoint", "None"),
    ],
)
def test_get_adgs_catalog_data(endpoint, status):
    """Test for the get_adgs_catalog_data function.

    This test function mocks API responses and verifies the behavior of the
    get_adgs_catalog_data function under different scenarios.

    Args:
        endpoint (str): The URL of the endpoint to mock API requests.
        status (str): The HTTP status code to mock API responses.

    The function loads an expected ADGS catalog data from a file and mocks
    the API response based on the provided endpoint and status. It then calls
    the get_adgs_catalog_data function with the specified parameters and
    asserts that it returns the expected catalog data when the endpoint responds
    with a 200 status code. Otherwise, it asserts that the function returns None.

    """
    username = "TestUser"
    collection = "s1_test"
    files_list = ["ADGS1.EOF", "ADGS2.EOF"]
    adgs_catalog = RESOURCES / "adgs_catalog.json"
    with open(adgs_catalog, encoding="utf-8") as adgs_catalog_f:
        adgs_catalog = json.loads(adgs_catalog_f.read())
    if "bad_endpoint" not in endpoint:
        responses.add(
            responses.GET,
            endpoint + "/catalog/search",
            json=adgs_catalog,
            status=status,
        )

<<<<<<< HEAD
    rs_client = StacClient(endpoint, API_KEY, username)
=======
    rs_client = StacClient.open(endpoint, "", username)
>>>>>>> a88a6e0e
    adgs_res = get_adgs_catalog_data.fn(rs_client, collection, files_list)

    if "bad_endpoint" not in endpoint:
        print(adgs_res)
        if int(status) == 200:
            assert adgs_res == adgs_catalog
        else:
            assert adgs_res is None
    else:
        assert adgs_res is None


@pytest.mark.unit
@responses.activate
def test_s1_l0_flow(mocker):  # pylint: disable=too-many-locals
    """Test for s1_l0 flow
    NOTE: the mock for start_dpr does not produce any output. Thus, the
    last part from the flow is not covered in this test
    TODO: To be implemented in future
    """
    username = "TestUser"
    mission = "s1"
    cadip_session_id = "S1A_20200105072204051312"
    product_types = ["S1SEWRAW"]
    s3_storage = "s3://test_final"
    temp_s3_storage = "s3://test_temp"
    url_gen = "http://127.0.0.1:5000"
    url_dpr = "http://127.0.0.1:5010"

    # mock all the prefect tasks
    cadip_catalog = RESOURCES / "cadip_catalog.json"
    adgs_catalog = RESOURCES / "adgs_catalog.json"
    with open(cadip_catalog, encoding="utf-8") as cadip_catalog_f:
        file_loaded = json.loads(cadip_catalog_f.read())

    mocker.patch(
        "rs_workflows.s1_l0.get_cadip_catalog_data",
        return_value=file_loaded,
    )
    with open(adgs_catalog, encoding="utf-8") as adgs_catalog_f:
        file_loaded = json.loads(adgs_catalog_f.read())

    mocker.patch(
        "rs_workflows.s1_l0.get_adgs_catalog_data",
        return_value=file_loaded,
    )
    yaml_input_path = RESOURCES / "dpr_config_test.yaml"
    with open(yaml_input_path, encoding="utf-8") as yaml_file:
        file_loaded = yaml.safe_load(yaml_file)

    mocker.patch(
        "rs_workflows.s1_l0.build_eopf_triggering_yaml",
        return_value=file_loaded,
    )
    # TODO: the following mock did not work. I also tried to mock the endpoint,
    # but inside the prefect task is not seen
    dpr_answer_path = RESOURCES / "dpr_answer.json"
    with open(dpr_answer_path, encoding="utf-8") as dpr_answer_f:
        file_loaded = json.loads(dpr_answer_f.read())

    mocker.patch(
        "rs_workflows.s1_l0.start_dpr",
        return_value=file_loaded,
    )
    # responses.add(
    #         responses.GET,
    #         url_dpr + "/run",
    #         json=file_loaded,
    #         status=200,
    #     )

    # mock the endpoint for catalog creation
    responses.add(
        responses.POST,
        url_gen + "/catalog/collections",
        status=200,
    )

    mocker.patch(
        "rs_workflows.staging.update_stac_catalog",
        return_value=True,
    )
<<<<<<< HEAD
    rs_client = StacClient(url_gen, API_KEY, username)
=======
    rs_client = StacClient.open(url_gen, None, username)
>>>>>>> a88a6e0e
    adgs_files = [
        "S1A_AUX_PP2_V20200106T080000_G20200106T080000.SAFE",
        "S1A_OPER_MPL_ORBPRE_20200409T021411_20200416T021411_0001.EOF",
        "S1A_OPER_AUX_RESORB_OPOD_20210716T110702_V20210716T071044_20210716T102814.EOF",
    ]

    assert s1_l0_flow._run(  # pylint: disable=protected-access
        PrefectS1L0FlowConfig(
            rs_client,
            url_dpr,
            mission,
            cadip_session_id,
            product_types,
            adgs_files,
            s3_storage,
            temp_s3_storage,
        ),
    ).is_completed()


if __name__ == "__main__":
    # This script initiates the processing of Sentinel-1 Level 0 products using the Prefect flow."""

    # It requires the CADIP session ID, RS-Server catalog URL, user name, mission name, S3 storage paths,
    # and optionally an API key (when this is run on the cluster).

    logger = Logging.default(LOGGER_NAME)

    parser = argparse.ArgumentParser(
        description="Starts the demo for sprint 1 phase",
    )
    parser.add_argument(
        "-s",
        "--session-id",
        type=str,
        required=True,
        help="The CADIP session id for which the processing is wanted",
    )
    parser.add_argument("-c", "--url-catalog", type=str, required=True, help="Url of the RS-Server catalog")

    parser.add_argument("-d", "--url-dpr", type=str, required=True, help="Url of the DPR endpoint")

    parser.add_argument("-u", "--user", type=str, required=True, help="User name")

    parser.add_argument("-m", "--mission", type=str, required=True, help="Mission name")

    parser.add_argument("-p", "--product-types", nargs="+", help="Set flag", required=True)

    parser.add_argument(
        "-o",
        "--s3-storage",
        type=str,
        required=True,
        help="S3 path on the bucket where the products will be copied",
        default="",
    )

    parser.add_argument(
        "-t",
        "--temp-s3-storage",
        type=str,
        required=True,
        help="S3 path on the bucket where the products will be copied",
        default="",
    )

    parser.add_argument(
        "-k",
        "--apikey",
        type=str,
        required=False,
        help="The apikey to be used in endpoints calling",
        default=None,
    )

    args = parser.parse_args()

    if not args.apikey:
        args.apikey = os.environ.get("RSPY_APIKEY", None)

    _rs_client = StacClient.open(args.url_catalog, args.apikey, args.user, logger)

    # TODO: use "real" values ?
    _adgs_files = [
        "S1A_AUX_PP2_V20200106T080000_G20200106T080000.SAFE",
        "S1A_OPER_MPL_ORBPRE_20200409T021411_20200416T021411_0001.EOF",
        "S1A_OPER_AUX_RESORB_OPOD_20210716T110702_V20210716T071044_20210716T102814.EOF",
    ]

    s1_l0_flow(
        PrefectS1L0FlowConfig(
            _rs_client,
            args.url_dpr,
            args.mission,
            args.session_id,
            args.product_types,
            _adgs_files,
            args.s3_storage,
            args.temp_s3_storage,
        ),
    )<|MERGE_RESOLUTION|>--- conflicted
+++ resolved
@@ -332,11 +332,7 @@
             status=status,
         )
 
-<<<<<<< HEAD
-    rs_client = StacClient(endpoint, API_KEY, username)
-=======
-    rs_client = StacClient.open(endpoint, None, username)
->>>>>>> a88a6e0e
+    rs_client = StacClient.open(endpoint, API_KEY, username)
     cadip_res = get_cadip_catalog_data.fn(rs_client, collection, cadip_session_id)
 
     if "bad_endpoint" not in endpoint:
@@ -390,11 +386,7 @@
             status=status,
         )
 
-<<<<<<< HEAD
-    rs_client = StacClient(endpoint, API_KEY, username)
-=======
-    rs_client = StacClient.open(endpoint, "", username)
->>>>>>> a88a6e0e
+    rs_client = StacClient.open(endpoint, API_KEY, username)
     adgs_res = get_adgs_catalog_data.fn(rs_client, collection, files_list)
 
     if "bad_endpoint" not in endpoint:
@@ -477,11 +469,7 @@
         "rs_workflows.staging.update_stac_catalog",
         return_value=True,
     )
-<<<<<<< HEAD
-    rs_client = StacClient(url_gen, API_KEY, username)
-=======
-    rs_client = StacClient.open(url_gen, None, username)
->>>>>>> a88a6e0e
+    rs_client = StacClient.open(url_gen, API_KEY, username)
     adgs_files = [
         "S1A_AUX_PP2_V20200106T080000_G20200106T080000.SAFE",
         "S1A_OPER_MPL_ORBPRE_20200409T021411_20200416T021411_0001.EOF",
