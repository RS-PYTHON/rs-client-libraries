"""Unit tests for common (cadip/adgs) prefect flow"""
import json
import os.path as osp
import urllib
from datetime import datetime
from pathlib import Path

# import yaml
import pytest
import responses

from rs_workflows.common import (
    EDownloadStatus,
    PrefectFlowConfig,
    PrefectTaskConfig,
    check_status,
    create_collection_name,
    create_endpoint,
    download_flow,
    filter_unpublished_files,
    get_station_files_list,
    ingest_files,
    update_stac_catalog,
)
from rs_workflows.utils.logging import Logging

RESOURCES = Path(osp.realpath(osp.dirname(__file__))) / "resources"
MISSION_NAME = "s1"

endpoints = {
    "CADIP": {
        "search": "/cadip/CADIP/cadu/search",
        "download": "/cadip/CADIP/cadu",
        "status": "/cadip/CADIP/cadu/status",
    },
    "ADGS": {"search": "/adgs/aux/search", "download": "/adgs/aux", "status": "/adgs/aux/status"},
}


@pytest.mark.unit
@responses.activate
@pytest.mark.parametrize(
    "filename, station",
    [
        ("CADU_PRODUCT_TEST.tst", "CADIP"),
        ("ADGS_PRODUCT_TEST.tst", "ADGS"),
    ],
)
def test_valid_check_status(filename, station):
    """Unit test for the check_status function.

    This test validates the behavior of the check_status function under a valid scenario
    for different station types (CADIP, ADGS....).

    Args:
        filename (str): The name of the file for which the downloading status is to be checked.
        station (str): The station type.

    Raises:
        AssertionError: If any of the assertions fail during the test.

    Returns:
        None: This test does not return any value.
    """
    endpoint = "http://127.0.0.1:5000" + endpoints[station]["status"]
    json_response = {"name": filename, "status": EDownloadStatus.NOT_STARTED}

    responses.add(
        responses.GET,
        endpoint + f"?name={filename}",
        json=json_response,
        status=200,
    )
    logger = Logging.default(__name__)
    assert check_status({}, endpoint, filename, logger) == EDownloadStatus.NOT_STARTED

    json_response["status"] = EDownloadStatus.IN_PROGRESS
    responses.add(
        responses.GET,
        endpoint,
        json=json_response,
        status=200,
    )
    assert check_status({}, endpoint, filename, logger) == EDownloadStatus.IN_PROGRESS

    json_response["status"] = EDownloadStatus.DONE
    responses.add(
        responses.GET,
        endpoint,
        json=json_response,
        status=200,
    )
    assert check_status({}, endpoint, filename, logger) == EDownloadStatus.DONE


@pytest.mark.unit
@responses.activate
@pytest.mark.parametrize(
    "filename, station",
    [
        ("CADU_PRODUCT_TEST.tst", "CADIP"),
        ("ADGS_PRODUCT_TEST.tst", "ADGS"),
    ],
)
def test_invalid_check_status(filename, station):
    """Unit test for the check_status function in case of invalid response.

    This test validates the behavior of the check_status function when receiving
    an invalid response from the endpoint, resulting in a FAILED status.

    Args:
        filename (str): for which the downloading status is to be checked.
        station (str): The station type.

    Raises:
        AssertionError: If the check_status function does not return EDownloadStatus.FAILED.

    Returns:
        None: This test does not return any value.
    """
    endpoint = "http://127.0.0.1:5000" + endpoints[station]["status"]
    json_response = {"detail": "Not Found"}
    responses.add(
        responses.GET,
        endpoint + f"?name={filename}",
        json=json_response,
        status=404,
    )
    logger = Logging.default(__name__)
    assert check_status({}, endpoint, filename, logger) == EDownloadStatus.FAILED


@pytest.mark.unit
@responses.activate
@pytest.mark.parametrize(
    "response_is_valid, station",
    [
        (True, "ADGS"),
        (False, "ADGS"),
        (True, "CADIP"),
        (False, "CADIP"),
    ],
)
def test_update_stac_catalog(response_is_valid, station):
    """Test the update_stac_catalog function.

    It uses responses library to mock HTTP responses and
    parametrize to test different scenarios with varying response validity and station.
    Args:
        response_is_valid (bool): Flag indicating whether the response should be valid.
        station (str): The station for which to test the function.

    Raises:
        AssertionError: If the response from update_stac_catalog does not match the expected validity.

    Returns:
        None
    """

    files_stac_path = RESOURCES / "files_stac.json"
    with open(files_stac_path, encoding="utf-8") as files_stac_f:
        files_stac = json.loads(files_stac_f.read())

    # set the response status
    response_status = 200 if response_is_valid else 400
    # mock the publish to catalog endpoint
    collection_name = create_collection_name(MISSION_NAME, station)
    responses.add(
        responses.POST,
        f"http://127.0.0.1:5000/catalog/collections/testUser:{collection_name}/items/",
        status=response_status,
    )

    for file_s in files_stac[station]["features"]:
        resp = update_stac_catalog.fn(
            {},
            "http://127.0.0.1:5000",
            "testUser",
            collection_name,
            file_s,
            "s3://tmp_bucket/tmp",
            Logging.default(__name__),
        )
        assert resp == response_is_valid


@pytest.mark.unit
@responses.activate
@pytest.mark.parametrize(
    "station, mock_files_in_catalog",
    [
        ("ADGS", {"numberReturned": 0, "features": []}),
        (
            "ADGS",
            {
                "numberReturned": 1,
                "features": [
                    {
                        "id": "S1__AUX_WND_V20190117T120000_G20190117T063216.SAFE.zip",
                    },
                ],
            },
        ),
        (
            "ADGS",
            {
                "numberReturned": 2,
                "features": [
                    {
                        "id": "S2__OPER_AUX_ECMWFD_PDMC_20190216T120000_V20190217T090000_20190217T210000.TGZ",
                    },
                    {
                        "id": "S1__AUX_WND_V20190117T120000_G20190117T063216.SAFE.zip",
                    },
                ],
            },
        ),
        ("CADIP", {"numberReturned": 0, "features": []}),
        (
            "CADIP",
            {
                "numberReturned": 1,
                "features": [
                    {
                        "id": "DCS_04_S1A_20231126151600051390_ch1_DSDB_00026.raw",
                    },
                ],
            },
        ),
        (
            "CADIP",
            {
                "numberReturned": 2,
                "features": [
                    {
                        "id": "DCS_04_S1A_20231126151600051390_ch2_DSDB_00001.raw",
                    },
                    {
                        "id": "DCS_04_S1A_20231126151600051390_ch1_DSDB_00026.raw",
                    },
                ],
            },
        ),
    ],
)
def test_filter_unpublished_files(station, mock_files_in_catalog):
    """Test the filter_unpublished_files function.

    Args:
        station (str): The station for which to test the function.
        mock_files_in_catalog (dict): Mocked response containing files from the catalog.

    Raises:
        AssertionError: If the length of filtered files_stac does not match the expected length after filtering.
        AssertionError: If any of the file IDs from the mock response is found in the filtered files_stac.

    Returns:
        None
    """
    files_stac_path = RESOURCES / "files_stac.json"
    with open(files_stac_path, encoding="utf-8") as files_stac_f:
        files_stac = json.loads(files_stac_f.read())[station]["features"]

    initial_len = len(files_stac)

    # get ids from the expected response
    file_ids = []
    for fs in files_stac:
        file_ids.append(fs["id"])

    collection_name = create_collection_name(MISSION_NAME, station)

    request_params = {"collection": collection_name, "ids": ",".join(file_ids), "filter": "owner_id='testUser'"}

    # mock the publish to catalog endpoint
    endpoint = "http://127.0.0.1:5000/catalog/search?" + urllib.parse.urlencode(request_params)

    responses.add(
        responses.GET,
        endpoint,
        json=mock_files_in_catalog,
        status=200,
    )
    logger = Logging.default(__name__)

    files_stac = filter_unpublished_files.fn(
        {},
        "http://127.0.0.1:5000",
        "testUser",
        collection_name,
        files_stac,
        logger,
    )

    logger.debug(f"AFTER filtering ! FS = {files_stac} || ex = {mock_files_in_catalog}")

    assert len(files_stac) == initial_len - mock_files_in_catalog["numberReturned"]
    file_ids = []
    for fs in files_stac:
        file_ids.append(fs["id"])

    for fn in mock_files_in_catalog["features"]:
        assert fn["id"] not in file_ids


@pytest.mark.unit
@responses.activate
@pytest.mark.parametrize(
    "station",
    [
        "CADIP",
        "ADGS",
    ],
)
def test_ok_ingest_files(station):
    """Unit test for the ingest_files function in case of successful files ingestion.

    This test validates the behavior of the ingest_files function when successfully ingesting files
    from the station, resulting in an empty list of returned failed files.

    Args:
        station (str): The station type for which files are being ingested.

    Raises:
        AssertionError: If the number of returned files is not zero. Otherwise, it means that
        ingestion failed for some of the files

    Returns:
        None: This test does not return any value.
    """

    files_stac_path = RESOURCES / "files_stac.json"
    with open(files_stac_path, encoding="utf-8") as files_stac_f:
        files_stac = json.loads(files_stac_f.read())
    local_path_for_dwn = f"./temporary/{station}"
    obs = "s3://test/tmp"

    for i in range(0, len(files_stac[station]["features"])):
        # mock the status endpoint
        fn = files_stac[station]["features"][i]["id"]
        endpoint = "http://127.0.0.1:5000" + endpoints[station]["status"] + f"?name={fn}"
        json_response = {"name": fn, "status": EDownloadStatus.DONE}
        responses.add(
            responses.GET,
            endpoint,
            json=json_response,
            status=200,
        )
        # mock the download endpoint

        endpoint = (
            "http://127.0.0.1:5000"
            + endpoints[station]["download"]
            + f"?name={fn}&"
            + f"local={local_path_for_dwn}&"
            + f"obs={obs}"
        )
        json_response = {"started": "true"}
        responses.add(
            responses.GET,
            endpoint,
            json=json_response,
            status=200,
        )

    # mock the publish to catalog endpoint
    collection_name = create_collection_name(MISSION_NAME, station)
    endpoint = f"http://127.0.0.1:5000/catalog/collections/testUser:{collection_name}/items/"
    responses.add(
        responses.POST,
        endpoint,
        status=200,
    )
    task_config = PrefectTaskConfig(
        "testUser",
        "http://127.0.0.1:5000",
        "http://127.0.0.1:5000",
        station,
        MISSION_NAME,
        local_path_for_dwn,
        obs,
        None,
        files_stac[station]["features"],
        1,
    )
    ret_files = ingest_files.fn(task_config)
    assert len(ret_files) == 0


@pytest.mark.unit
@responses.activate
@pytest.mark.parametrize(
    "station",
    [
        "CADIP",
        "ADGS",
    ],
)
def test_nok_ingest_files(station):
    """Unit test for the ingest_files function in case of failed file ingestion.

    This test validates the behavior of the ingest_files function when file ingestion
    fails for some files, resulting in a non-empty list of returned files.

    Args:
        station (str): The station type for which files are being ingested.

    Raises:
        AssertionError: If the number of returned files is not as expected.

    Returns:
        None: This test does not return any value.
    """

    files_stac_path = RESOURCES / "files_stac.json"
    with open(files_stac_path, encoding="utf-8") as files_stac_f:
        files_stac = json.loads(files_stac_f.read())
    local_path_for_dwn = f"./temporary/{station}"
    obs = "s3://test/tmp"

    # mock the status endpoint
    for i in range(0, len(files_stac[station]["features"])):
        fn = files_stac[station]["features"][i]["id"]
        endpoint = (
            "http://127.0.0.1:5000"
            + endpoints[station]["download"]
            + f"?name={fn}&"
            + f"local={local_path_for_dwn}&"
            + f"obs={obs}"
        )
        json_response = {"started": "false"}
        responses.add(
            responses.GET,
            endpoint,
            json=json_response,
            status=503,
        )
    # mock the publish to catalog endpoint
    collection_name = create_collection_name(MISSION_NAME, station)
    endpoint = f"http://127.0.0.1:5000/catalog/collections/testUser:{collection_name}/items/"
    responses.add(
        responses.POST,
        endpoint,
        status=200,
    )
    task_config = PrefectTaskConfig(
        "testUser",
        "http://127.0.0.1:5000",
        "http://127.0.0.1:5000",
        station,
        MISSION_NAME,
        local_path_for_dwn,
        obs,
        None,
        files_stac[station]["features"],
        1,
    )
    ret_files = ingest_files.fn(task_config)
    assert len(ret_files) == 2


@pytest.mark.unit
@responses.activate
@pytest.mark.parametrize(
    "station",
    [
        "CADIP",
        "ADGS",
    ],
)
def test_get_station_files_list(station):
    """Unit test for the get_station_files_list function.

    This test validates the behavior of the get_station_files_list function when fetching
    the list of files from the search endpoint of station.

    Args:
        station (str): The station type for which files are being fetched.

    Raises:
        AssertionError: If the length of the returned files list is not as expected.

    Returns:
        None: This test does not return any value.
    """

    files_stac_path = RESOURCES / "files_stac.json"
    with open(files_stac_path, encoding="utf-8") as files_stac_f:
        files_stac = json.loads(files_stac_f.read())

    # mock the search endpoint
    endpoint = "http://127.0.0.1:5000" + endpoints[station]["search"]

    json_response = files_stac[station]
    responses.add(
        responses.GET,
        endpoint + "?datetime=2014-01-01T00:00:00Z/2024-02-02T23:59:59Z",
        json=json_response,
        status=200,
    )

    search_response = get_station_files_list.fn(
        {},
        endpoint.rstrip("/search"),
        datetime.strptime("2014-01-01T00:00:00Z", "%Y-%m-%dT%H:%M:%SZ"),
        datetime.strptime("2024-02-02T23:59:59Z", "%Y-%m-%dT%H:%M:%SZ"),
        Logging.default(__name__),
    )

    assert len(search_response) == 2


@pytest.mark.unit
@responses.activate
@pytest.mark.parametrize(
    "station",
    [
        "CADIP",
        "ADGS",
    ],
)
def test_err_ret_get_station_files_list(station):
    """Unit test for the get_station_files_list function in case of error response.

    This test validates the behavior of the get_station_files_list function in erroneous situations:
    - when receiving an error response from the search endpoint of station, with status 400
    - when receiving a bad format answer, even if the status is ok.

    Args:
        station (str): The station type for which files are being fetched.

    Raises:
        AssertionError:
        - If the length of the returned files list is not 0.
        - If a RuntimeError is not raised in case of the bad format answer

    Returns:
        None: This test does not return any value.
    """

    files_stac_path = RESOURCES / "files_stac.json"
    with open(files_stac_path, encoding="utf-8") as files_stac_f:
        files_stac = json.loads(files_stac_f.read())

    # mock the search endpoint
    endpoint = "http://127.0.0.1:5000" + endpoints[station]["search"]

    # register a mock with an error answer
    responses.add(
        responses.GET,
        endpoint + "?datetime=2014-01-01T00:00:00Z/2024-02-02T23:59:59Z&limit=2",
        json={"detail": "Operational error"},
        status=400,
    )
<<<<<<< HEAD
    logger = Logging.default(__name__)
    search_response = get_station_files_list(
=======
    logger = get_general_logger("tests")
    search_response = get_station_files_list.fn(
>>>>>>> 2ad29858
        {},
        endpoint.rstrip("/search"),
        datetime.strptime("2014-01-01T00:00:00Z", "%Y-%m-%dT%H:%M:%SZ"),
        datetime.strptime("2024-02-02T23:59:59Z", "%Y-%m-%dT%H:%M:%SZ"),
        logger,
        2,
    )
    assert len(search_response) == 0

    # register a mock with a bad format answer
    json_response = files_stac[station]
    # change the features key to something else
    json_response["unk_features"] = json_response.pop("features")
    responses.add(
        responses.GET,
        endpoint + "?datetime=2014-01-01T00:00:00Z/2024-02-02T23:59:59Z&limit=2",
        json={"detail": "Operational error"},
        status=200,
    )

    with pytest.raises(RuntimeError) as runtime_exception:
        search_response = get_station_files_list.fn(
            {},
            endpoint.rstrip("/search"),
            datetime.strptime("2014-01-01T00:00:00Z", "%Y-%m-%dT%H:%M:%SZ"),
            datetime.strptime("2024-02-02T23:59:59Z", "%Y-%m-%dT%H:%M:%SZ"),
            logger,
            2,
        )
    assert "Wrong format of search endpoint answer" in str(runtime_exception.value)


@pytest.mark.unit
@responses.activate
@pytest.mark.parametrize(
    "station",
    [
        "CADIP",
        "ADGS",
    ],
)
def test_wrong_url_get_station_files_list(station):
    """Unit test for the get_station_files_list function in case of wrong endpoint URL.

    This test validates the behavior of the get_station_files_list function when providing
    a wrong endpoint URL, which should raise a RuntimeError.

    Args:
        station (str): The station type for which files are being fetched.

    Raises:
        AssertionError: If the RuntimeError is not raised as expected.

    Returns:
        None: This test does not return any value.
    """

    files_stac_path = RESOURCES / "files_stac.json"
    with open(files_stac_path, encoding="utf-8") as files_stac_f:
        files_stac = json.loads(files_stac_f.read())

    # mock the search endpoint
    endpoint = "http://127.0.0.1:5000" + endpoints[station]["search"]

    json_response = files_stac[station]
    responses.add(
        responses.GET,
        endpoint + "?datetime=2014-01-01T00:00:00Z/2024-02-02T23:59:59Z&limit=2",
        json=json_response,
        status=200,
    )

    # use a wrong endpoint
    with pytest.raises(RuntimeError) as runtime_exception:
        get_station_files_list.fn(
            {},
            "http://127.0.0.1:5000/search",
            datetime.strptime("2014-01-01T00:00:00Z", "%Y-%m-%dT%H:%M:%SZ"),
            datetime.strptime("2024-02-02T23:59:59Z", "%Y-%m-%dT%H:%M:%SZ"),
            Logging.default(__name__),
            2,
        )
    assert "Could not get the response from the station search endpoint" in str(runtime_exception.value)


@pytest.mark.unit
@responses.activate
@pytest.mark.parametrize(
    "station",
    ["CADIP", "ADGS", "UNKNOWN"],
)
def test_create_endpoint(station):
    """Unit test for the create_endpoint function.

    This test validates the behavior of the create_endpoint function when creating
    an endpoint URL for different station types, including an unknown one.

    Args:
        station (str): The station type for which the endpoint URL is being created.

    Raises:
        AssertionError: If the expected result does not match the actual result.
        If a RuntimeError exception is not raised in case of an Unknown station

    Returns:
        None: This test does not return any value.
    """

    if station == "UNKNOWN":
        with pytest.raises(RuntimeError) as runtime_exception:
            create_endpoint("http://127.0.0.1:5000", station)
        assert "Unknown station !" in str(runtime_exception.value)
    else:
        assert (
            create_endpoint("http://127.0.0.1:5000", station)
            == "http://127.0.0.1:5000" + endpoints[station]["download"]
        )


@pytest.mark.unit
@responses.activate
@pytest.mark.parametrize(
    "station",
    ["CADIP", "ADGS", "UNKNOWN"],
)
def test_create_collection_name(station):
    """Unit test for the create_collection_name function.

    This test validates the behavior of the create_collection_name function when creating
    an the name of the collection to be used based on the mission name (currently, only s1) and
    on the station name

    Args:
        station (str): The station type for which the collection name is created

    Raises:
        AssertionError: If the expected result does not match the actual result.
        If a RuntimeError exception is not raised in case of an Unknown station

    Returns:
        None: This test does not return any value.
    """

    if station == "UNKNOWN":
        with pytest.raises(RuntimeError) as runtime_exception:
            create_collection_name(MISSION_NAME, station)
        assert "Unknown station !" in str(runtime_exception.value)
    else:
        assert create_collection_name(MISSION_NAME, station) == MISSION_NAME + "_aux" if station == "ADGS" else "_chunk"


@pytest.mark.unit
@responses.activate
@pytest.mark.parametrize(
    "station",
    [
        "CADIP",
        "ADGS",
    ],
)
def test_download_flow(station):
    """Unit test for the download_flow function.

    This test validates the behavior of the download_flow function prefect flow when ingests
    files from the station.

    Args:
        station (str): The station type for which files are being ingested.

    Raises:
        AssertionError: If the return value of download_flow is not True.

    Returns:
        None: This test does not return any value.
    """

    files_stac_path = RESOURCES / "files_stac.json"
    with open(files_stac_path, encoding="utf-8") as files_stac_f:
        files_stac = json.loads(files_stac_f.read())
    local_path_for_dwn = f"./temporary/{station}"
    obs = "s3://test/tmp"

    # mock the search endpoint
    endpoint = "http://127.0.0.1:5000" + endpoints[station]["search"]

    json_response = files_stac[station]
    responses.add(
        responses.GET,
        endpoint + "?datetime=2014-01-01T00:00:00Z/2024-02-02T23:59:59Z",
        json=json_response,
        status=200,
    )

    # mock the catalog search endpoint
    endpoint = "http://127.0.0.1:5000/catalog/search?"
    # get filenames
    file_ids = []
    for fs in files_stac[station]["features"]:
        file_ids.append(fs["id"])
    # set the collection name
    collection_name = "s1_aux" if station == "ADGS" else "s1_chunk"
    request_params = {"collection": collection_name, "ids": ",".join(file_ids), "filter": "owner_id='testUser'"}
    endpoint = endpoint + urllib.parse.urlencode(request_params)
    responses.add(
        responses.GET,
        endpoint,
        status=200,
    )

    for fn in file_ids:
        # mock the status endpoint
        # fn = files_stac[station]["features"][i]["id"]
        endpoint = "http://127.0.0.1:5000" + endpoints[station]["status"] + f"?name={fn}"
        json_response = {"name": fn, "status": EDownloadStatus.DONE}
        responses.add(
            responses.GET,
            endpoint,
            json=json_response,
            status=200,
        )
        # mock the download endpoint
        endpoint = (
            "http://127.0.0.1:5000"
            + endpoints[station]["download"]
            + f"?name={fn}&"
            + f"local={local_path_for_dwn}&"
            + f"obs={obs}"
        )
        json_response = {"started": "true"}
        responses.add(
            responses.GET,
            endpoint,
            json=json_response,
            status=200,
        )

    flow_config = PrefectFlowConfig(
        "testUser",
        "http://127.0.0.1:5000",
        "http://127.0.0.1:5000",
        station,
        MISSION_NAME,
        local_path_for_dwn,
        obs,
        None,
        0,
        datetime.strptime("2014-01-01T00:00:00Z", "%Y-%m-%dT%H:%M:%SZ"),
        datetime.strptime("2024-02-02T23:59:59Z", "%Y-%m-%dT%H:%M:%SZ"),
    )
    assert download_flow(flow_config) is True<|MERGE_RESOLUTION|>--- conflicted
+++ resolved
@@ -552,13 +552,8 @@
         json={"detail": "Operational error"},
         status=400,
     )
-<<<<<<< HEAD
     logger = Logging.default(__name__)
-    search_response = get_station_files_list(
-=======
-    logger = get_general_logger("tests")
     search_response = get_station_files_list.fn(
->>>>>>> 2ad29858
         {},
         endpoint.rstrip("/search"),
         datetime.strptime("2014-01-01T00:00:00Z", "%Y-%m-%dT%H:%M:%SZ"),
